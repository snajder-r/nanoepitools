--- conflicted
+++ resolved
@@ -88,7 +88,7 @@
         sample_hatch: Optional[Dict] = None,
         aggregate_samples: bool = False,
         color_map=default_color_map,
-        show_has_value_indicator=True,
+        show_has_value_indicator=True
     ):
         self.marker_height = marker_height
         self.min_marker_width_relative = min_marker_width_relative
@@ -253,6 +253,7 @@
     site_genomic_pos_end=None,
     marker_height=0.75,
     segment: np.array = None,
+    segments_in_coord_space=False,
     highlights: List[Tuple] = None,
     highlight_color: Union[str, List[str]] = None,
     highlights_in_genomic_space: bool = False,
@@ -286,14 +287,10 @@
             highlights_in_genomic_space=highlights_in_genomic_space,
         )
     if segment is not None:
-<<<<<<< HEAD
         plot_segment_lines(
             segment=segment, site_genomic_pos_start=site_genomic_pos, segments_in_coord_space=segments_in_coord_space
         )
 
-=======
-        plot_segment_lines(segment=segment, site_genomic_pos_start=site_genomic_pos)
->>>>>>> 0a6c57b7
 
 def plot_met_profile_from_matrix(matrix: SparseMethylationMatrixContainer, **kwargs):
     """Deprecated but here for backwards compatibility"""
